--- conflicted
+++ resolved
@@ -6,18 +6,12 @@
    Please see the README and LICENSE files for more information.
 */
 
-<<<<<<< HEAD
 #include "../src/Solver.h"
 #include "../src/Utilities.h"
 
 #include <iostream>
 
 using namespace SHOT;
-=======
-#include "SHOTSolver.h"
-
-bool CplexTest1(std::string filename);
->>>>>>> 3c200dc3
 
 bool CplexTest1(std::string filename);
 
@@ -61,22 +55,14 @@
 {
     bool passed = true;
 
-<<<<<<< HEAD
     auto solver = std::make_unique<SHOT::Solver>();
     auto env = solver->getEnvironment();
 
-=======
-    unique_ptr<SHOTSolver> solver(new SHOTSolver());
->>>>>>> 3c200dc3
     solver->updateSetting("MIP.Solver", "Dual", static_cast<int>(ES_MIPSolver::Cplex));
 
     try
     {
-<<<<<<< HEAD
         if(solver->setProblem(filename))
-=======
-        if (solver->setProblem(filename))
->>>>>>> 3c200dc3
         {
             passed = true;
         }
@@ -85,53 +71,30 @@
             passed = false;
         }
     }
-<<<<<<< HEAD
     catch(Error& e)
     {
         std::cout << "Error: " << e.message << std::endl;
-=======
-    catch (ErrorClass &e)
-    {
-        std::cout << "Error: " << e.errormsg << std::endl;
->>>>>>> 3c200dc3
         return false;
     }
 
     solver->solveProblem();
-<<<<<<< HEAD
     std::string osrl = solver->getResultsOSrL();
     std::string trace = solver->getResultsTrace();
     if(!Utilities::writeStringToFile("result.osrl", osrl))
-=======
-    std::string osrl = solver->getOSrL();
-    std::string trace = solver->getTraceResult();
-    if (!UtilityFunctions::writeStringToFile("result.osrl", osrl))
->>>>>>> 3c200dc3
     {
         std::cout << "Could not write results to OSrL file." << std::endl;
         passed = false;
     }
 
-<<<<<<< HEAD
     if(!Utilities::writeStringToFile("trace.trc", trace))
-=======
-    if (!UtilityFunctions::writeStringToFile("trace.trc", trace))
->>>>>>> 3c200dc3
     {
         std::cout << "Could not write results to trace file." << std::endl;
         passed = false;
     }
 
-<<<<<<< HEAD
     if(solver->getPrimalSolutions().size() > 0)
     {
         std::cout << std::endl << "Objective value: " << solver->getPrimalSolution().objValue << std::endl;
-=======
-    if (solver->getNumberOfPrimalSolutions() > 0)
-    {
-        std::cout << std::endl
-                  << "Objective value: " << solver->getPrimalSolution().objValue << std::endl;
->>>>>>> 3c200dc3
     }
     else
     {
