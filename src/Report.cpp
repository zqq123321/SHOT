/**
   The Supporting Hyperplane Optimization Toolkit (SHOT).

   @author Andreas Lundell, Åbo Akademi University

   @section LICENSE
   This software is licensed under the Eclipse Public License 2.0.
   Please see the README and LICENSE files for more information.
*/

#include "Report.h"

#include "Iteration.h"
#include "Output.h"
#include "Results.h"
#include "Settings.h"
#include "Timing.h"
#include "Utilities.h"

#include "Model/Problem.h"

namespace SHOT
{

Report::Report(EnvironmentPtr envPtr) : env(envPtr) {}

Report::~Report() = default;

void Report::outputIterationDetail(int iterationNumber, std::string iterationDesc, double totalTime, int dualCutsAdded,
    int dualCutsTotal, double dualObjectiveValue, double primalObjectiveValue, double absoluteObjectiveGap,
    double relativeObjectiveGap, double currentObjectiveValue, int maxConstraintIndex, double maxConstraintError,
    E_IterationLineType lineType)
{
    try
    {
        bool printLine = false;

        if(dualObjectiveValue != lastDualObjectiveValue)
        {
            lastDualObjectiveValue = dualObjectiveValue;
            printLine = true;
        }

        if(primalObjectiveValue != lastPrimalObjectiveValue)
        {
            lastPrimalObjectiveValue = primalObjectiveValue;
            printLine = true;
        }

        if(iterationsWithoutPrintoutCounter > 100
            || env->timing->getElapsedTime("Total") - lastIterationOutputTimeStamp > 2)
        {
            printLine = true;
        }

        switch(
            static_cast<ES_IterationOutputDetail>(env->settings->getSetting<int>("Console.Iteration.Detail", "Output")))
        {
        case ES_IterationOutputDetail::Full:
            printLine = true;
            break;

        case ES_IterationOutputDetail::ObjectiveGapUpdatesAndNLPCalls:
            if(lineType == E_IterationLineType::PrimalNLP)
                printLine = true;
            break;

        default:
            break;
        }

        if(!printLine)
        {
            iterationsWithoutPrintoutCounter++;
            return;
        }

        if(!firstIterationHeaderPrinted)
        {
            this->outputIterationDetailHeader();
            firstIterationHeaderPrinted = true;
        }

        if(iterationPrintoutsSinceLastHeader > 75)
        {
            this->outputIterationDetailHeader();
        }

        iterationsWithoutPrintoutCounter = 0;
        iterationPrintoutsSinceLastHeader++;
        lastIterationOutputTimeStamp = env->timing->getElapsedTime("Total");

        std::string combDualCuts = "";

        if(dualCutsAdded > 0)
        {
            combDualCuts = fmt::format("{:>4d} | {:<6d}", dualCutsAdded, dualCutsTotal);
        }

        std::string combObjectiveValue;

        if(env->problem->objectiveFunction->properties.isMinimize)
        {
            combObjectiveValue = fmt::format("{:>12s}{}| {:<12s}",
                Utilities::toStringFormat(dualObjectiveValue, "{:g}"), env->results->solutionIsGlobal ? " " : "*",
                Utilities::toStringFormat(primalObjectiveValue, "{:g}"));
        }
        else
        {
            combObjectiveValue
                = fmt::format("{:>12s} | {:<12s}{}", Utilities::toStringFormat(primalObjectiveValue, "{:g}"),
                    Utilities::toStringFormat(dualObjectiveValue, "{:g}"), env->results->solutionIsGlobal ? " " : "*");
        }

        std::string combObjectiveGap
            = fmt::format("{:>8s} | {:<8s}", Utilities::toStringFormat(absoluteObjectiveGap, "{:.1e}"),
                Utilities::toStringFormat(relativeObjectiveGap, "{:.1e}"));

        std::string combCurrSol;

        if(std::isnan(currentObjectiveValue))
        {
            combCurrSol = fmt::format("{:>12s} | {}", "", "inf.");
        }
        else if(env->reformulatedProblem->properties.numberOfNonlinearConstraints == 0)
        {
            combCurrSol = fmt::format("{:>12.2g} | {}", currentObjectiveValue, 0.0);
        }
        else
        {
            combCurrSol
                = fmt::format("{:>12g} | {}: {:.2e}", currentObjectiveValue, maxConstraintIndex, maxConstraintError);
        }

        auto tmpLine = fmt::format("{:>6d}: {:<10s}{:^10.2f}{:>13s}{:>27s}{:>19s}{:<32s}", iterationNumber,
            iterationDesc, totalTime, combDualCuts, combObjectiveValue, combObjectiveGap, combCurrSol);

        env->output->outputInfo(tmpLine);

        std::stringstream nodes;

        nodes << "        Explored nodes: ";

        if(env->results->getCurrentIteration()->numberOfExploredNodes > 0)
        {
            nodes << " +" << env->results->getCurrentIteration()->numberOfExploredNodes << " = ";
        }

        nodes << env->solutionStatistics.numberOfExploredNodes << ".";

        if(env->results->getCurrentIteration()->numberOfOpenNodes > 0)
        {
            nodes << " Open nodes: " << env->results->getCurrentIteration()->numberOfOpenNodes << ".";
        }

        nodes << "\r\n";

        env->output->outputDebug(nodes.str());
    }
    catch(...)
    {
        env->output->outputError("Cannot write iteration solution report!");
    }
}

void Report::outputIterationDetailMinimax(int iterationNumber, std::string iterationDesc, double totalTime,
    int dualCutsAdded, int dualCutsTotal, double dualObjectiveValue, double primalObjectiveValue,
    double absoluteObjectiveGap, double relativeObjectiveGap)
{
    try
    {
        std::string combDualCuts = "";

        if(dualCutsAdded > 0)
        {
            combDualCuts = fmt::format("{:>4d} | {:<6d}", dualCutsAdded, dualCutsTotal);
        }

        if(dualObjectiveValue != lastDualObjectiveValue)
        {
            lastDualObjectiveValue = dualObjectiveValue;
        }

        if(primalObjectiveValue != lastPrimalObjectiveValue)
        {
            lastPrimalObjectiveValue = primalObjectiveValue;
        }

        std::string combObjectiveValue
            = fmt::format("{:>12s} | {:<12s}", Utilities::toStringFormat(dualObjectiveValue, "{:g}"),
                Utilities::toStringFormat(primalObjectiveValue, "{:g}"));

        if(absoluteObjectiveGap != lastAbsoluteObjectiveGap)
        {
            lastAbsoluteObjectiveGap = absoluteObjectiveGap;
        }

        if(relativeObjectiveGap != lastRelativeObjectiveGap)
        {
            lastRelativeObjectiveGap = relativeObjectiveGap;
        }

        std::string combObjectiveGap
            = fmt::format("{:>8s} | {:<8s}", Utilities::toStringFormat(absoluteObjectiveGap, "{:.1e}"),
                Utilities::toStringFormat(relativeObjectiveGap, "{:.1e}"));

        auto tmpLine = fmt::format("{:6d}: {:<10s}{:^10.2f}{:13s}{:27s}{:19s}", iterationNumber, iterationDesc,
            totalTime, combDualCuts, combObjectiveValue, combObjectiveGap);

        env->output->outputInfo(tmpLine);
    }
    catch(...)
    {
        env->output->outputError("Cannot write iteration solution report!");
    }
}

void Report::outputIterationDetailHeader()
{
    std::stringstream header;

    header << "\r\n";
    header << "                                                                                     \n";

    header << "    Iteration     │  Time  │  Dual cuts  │     Objective value     │   Objective gap   │     Current "
              "solution\r\n";

    if(env->problem->objectiveFunction->properties.isMinimize)
    {
        header
            << "     #: type      │  tot.  │   + | tot.  │       dual | primal     │    abs. | rel.    │    obj.fn. | "
               "max.err.\r\n";
    }
    else
    {
        header
            << "     #: type      │  tot.  │   + | tot.  │     primal | dual       │    abs. | rel.    │    obj.fn. | "
               "max.err.\r\n";
    }
    header << "╶─────────────────┴────────┴─────────────┴─────────────────────────┴───────────────────┴────────────"
              "────"
              "───────────╴\r\n";
    header << "\r\n";

    env->output->outputInfo(header.str());
    iterationPrintoutsSinceLastHeader = 0;
}

void Report::outputIterationDetailHeaderMinimax()
{
    std::stringstream header;
    header << "                                                                                     \n";

    header << "    Iteration     │  Time  │    Cuts     │     Objective value     │  Objective diff.   \r\n";
    header << "     #: type      │  tot.  │   + | tot.  │    problem | line srch  │    abs. | rel.    \r\n";
    header << "╶─────────────────┴────────┴─────────────┴─────────────────────────┴──────────────────╴\r\n";

    env->output->outputInfo(header.str());
}

void Report::outputSolverHeader()
{
    std::stringstream header;

    header << "\r\n";
    header << "╶ Supporting Hyperplane Optimization Toolkit (SHOT) "
              "──────────────────────────────────────────────────────────────────╴\r\n";
    header << "\r\n";

    header << "  Andreas Lundell, Jan Kronqvist, Tapio Westerlund\r\n";
    header << "  Faculty of Science and Engineering, Åbo Akademi University\r\n";

    header << "\r\n";
    header << "  Version: ";
    header << SHOT_VERSION_MAJOR;
    header << ".";
    header << SHOT_VERSION_MINOR;

    if(SHOT_VERSION_PATCH != 0)
    {
        header << ".";
        header << SHOT_VERSION_PATCH;
    }

    header << ". ";

    if(SHOT_GITHASH != "")
    {
        header << "Git hash: ";
        header << SHOT_GITHASH;
        header << ". ";
    }

    header << "Released ";
    header << __DATE__;
    header << ". ";
    header << "\r\n";

    env->output->outputInfo(header.str());
}

void Report::outputOptionsReport()
{
    std::stringstream report;

    report << "\r\n";
    report << "╶ Options "
              "────────────────────────────────────────────────────────────────────────────────────────────────────────"
              "────╴\r\n";
    report << "\r\n";

    auto optionsFile = env->settings->getSetting<std::string>("OptionsFile", "Input");

    if(optionsFile == "")
    {
        report << " No options file specified.\r\n";
    }
    else
    {
        report << " Options read from file:     ";
        report << optionsFile;
        report << "\r\n";
    }

    report << "\r\n";

    auto nonDefaultSettings = env->settings->getChangedSettings();

    if(nonDefaultSettings.size() > 0)
    {
        report << " Nondefault options used:\r\n";
        report << "\r\n";

        for(auto& S : nonDefaultSettings)
        {
            report << "  - " << S << "\r\n";
        }

        report << "\r\n";
    }

    std::string cutAlgorithm, dualSolver;
    bool useSingleTree = (static_cast<ES_TreeStrategy>(env->settings->getSetting<int>("TreeStrategy", "Dual"))
        == ES_TreeStrategy::SingleTree);

    if(static_cast<ES_HyperplaneCutStrategy>(env->settings->getSetting<int>("CutStrategy", "Dual"))
        == ES_HyperplaneCutStrategy::ESH)
    {
        cutAlgorithm = "ESH";
    }
    else
    {
        cutAlgorithm = "ECP";
    }

    auto solver = static_cast<ES_MIPSolver>(env->settings->getSetting<int>("MIP.Solver", "Dual"));

    if(useSingleTree)
    {
#ifdef HAS_CPLEX
        if(solver == ES_MIPSolver::Cplex)
        {
#ifdef HAS_CPLEX_NEW_CALLBACK
            if(env->settings->getSetting<bool>("Cplex.UseNewCallbackType", "Subsolver"))
            {
                dualSolver = "CPLEX with new callback functionality";
            }
            else
#endif
            {
                dualSolver = "CPLEX with old callback functionality";
            }
        }
#endif

#ifdef HAS_GUROBI
        if(solver == ES_MIPSolver::Gurobi)
        {
            dualSolver = "Gurobi";
        }
#endif

#ifdef HAS_CBC
        if(solver == ES_MIPSolver::Cbc)
        {
            dualSolver = "Cbc";
        }
#endif
    }
    else
    {

#ifdef HAS_CPLEX
        if(solver == ES_MIPSolver::Cplex)
        {
            dualSolver = "CPLEX";
        }
#endif

#ifdef HAS_GUROBI
        if(solver == ES_MIPSolver::Gurobi)
        {
            dualSolver = "Gurobi";
        }
#endif

#ifdef HAS_CBC
        if(solver == ES_MIPSolver::Cbc)
        {
            dualSolver = "Cbc";
        }
#endif
    }

    switch(static_cast<E_SolutionStrategy>(env->results->usedSolutionStrategy))
    {
    case(E_SolutionStrategy::SingleTree):
        report << " Dual strategy:              Single-tree\r\n";
        report << "  - cut algorithm:           " << cutAlgorithm << "\r\n";
        break;
    case(E_SolutionStrategy::MultiTree):
        report << " Dual strategy:              Multi-tree\r\n";
        report << "  - cut algorithm:           " << cutAlgorithm << "\r\n";
        break;
    case(E_SolutionStrategy::NLP):
        report << " Dual strategy:              NLP version\r\n";
        report << "  - cut algorithm:           " << cutAlgorithm << "\r\n";
        break;
    case(E_SolutionStrategy::MIQP):
        report << " Dual strategy:              MIQP version\r\n";
        break;
    case(E_SolutionStrategy::MIQCQP):
        report << " Dual strategy:              MIQCQP version\r\n";
        break;
    default:
        break;
    }

    report << "  - solver:                  " << dualSolver << "\r\n";

    report << "\r\n";

    report << " Primal NLP solver:          ";

    switch(static_cast<ES_PrimalNLPSolver>(env->results->usedPrimalNLPSolver))
    {
    case(ES_PrimalNLPSolver::None):
        report << "none";
        break;
    case(ES_PrimalNLPSolver::GAMS):
        report << "GAMS (";
        report << env->settings->getSetting<std::string>("GAMS.NLP.Solver", "Subsolver");
        report << ")\r\n";
        break;
    case(ES_PrimalNLPSolver::Ipopt):
        report << "Ipopt ";

        switch(static_cast<ES_IpoptSolver>(env->settings->getSetting<int>("Ipopt.LinearSolver", "Subsolver")))
        {
        case(ES_IpoptSolver::ma27):
            report << "with HSL MA27 linear solver";
            break;

        case(ES_IpoptSolver::ma57):
            report << "with HSL MA57 linear solver";
            break;

        case(ES_IpoptSolver::ma86):
            report << "with HSL MA86 linear solver";
            break;

        case(ES_IpoptSolver::ma97):
            report << "with HSL MA97 linear solver";
            break;

        case(ES_IpoptSolver::mumps):
            report << "with MUMPS linear solver";
            break;
        default:
            report << "with Ipopt default linear solver";
        }

        report << "\r\n";
        break;
    default:
        report << "none";
        break;
    }

    report << "\r\n";

    if(env->settings->getSetting<bool>("Debug.Enable", "Output"))
    {
        report << " Debug directory:            ";
        report << env->settings->getSetting<std::string>("Debug.Path", "Output");
        report << "\r\n";
    }

    env->output->outputInfo(report.str());
}

void Report::outputProblemInstanceReport()
{
    std::stringstream report;

    bool isReformulated = (env->problem == env->reformulatedProblem) ? false : true;

    report << "\r\n";
    report << "╶ Problem instance "
              "───────────────────────────────────────────────────────────────────────────────────────────────────╴"
              "\r\n";
    report << "\r\n";

    auto problemFile = env->settings->getSetting<std::string>("ProblemFile", "Input");

    report << " Problem read from file:     " << problemFile;
    report << "\r\n\r\n";

    if(isReformulated)
    {
        report << fmt::format(" {:28s}{:21s}{:s}", "", "Original", "Reformulated") << "\r\n";
    }
    else
    {
        report << fmt::format(" {:28s}{:21s}{:s}", "", "Original", "") << "\r\n";
    }

    report << "\r\n";

    std::string problemClassificationOrig;
    std::string problemClassificationRef = "";

    if(env->problem->properties.isLPProblem)
        problemClassificationOrig = "LP";
    else if(env->problem->properties.isMILPProblem)
        problemClassificationOrig = "MILP";
    else if(env->problem->properties.isQPProblem)
        problemClassificationOrig = "QP";
    else if(env->problem->properties.isQCQPProblem)
        problemClassificationOrig = "QCQP";
    else if(env->problem->properties.isMIQPProblem)
        problemClassificationOrig = "MIQP";
    else if(env->problem->properties.isMIQCQPProblem)
        problemClassificationOrig = "MIQCQP";
    else if(env->problem->properties.isNLPProblem)
        problemClassificationOrig = "NLP";
    else if(env->problem->properties.isMINLPProblem)
        problemClassificationOrig = "MINLP";

    if(env->problem->properties.convexity == E_ProblemConvexity::Convex)
        problemClassificationOrig += ", convex";
    else if(env->problem->properties.convexity == E_ProblemConvexity::Nonconvex)
        problemClassificationOrig += ", nonconvex";

    if(isReformulated)
    {
        if(env->reformulatedProblem->properties.isLPProblem)
            problemClassificationRef = "LP";
        else if(env->reformulatedProblem->properties.isMILPProblem)
            problemClassificationRef = "MILP";
        else if(env->reformulatedProblem->properties.isQPProblem)
            problemClassificationRef = "QP";
        else if(env->reformulatedProblem->properties.isQCQPProblem)
            problemClassificationRef = "QCQP";
        else if(env->reformulatedProblem->properties.isMIQPProblem)
            problemClassificationRef = "MIQP";
        else if(env->reformulatedProblem->properties.isMIQCQPProblem)
            problemClassificationRef = "MIQCQP";
        else if(env->reformulatedProblem->properties.isNLPProblem)
            problemClassificationRef = "NLP";
        else if(env->reformulatedProblem->properties.isMINLPProblem)
            problemClassificationRef = "MINLP";

        if(env->reformulatedProblem->properties.convexity == E_ProblemConvexity::Convex)
            problemClassificationRef += ", convex";
        else if(env->reformulatedProblem->properties.convexity == E_ProblemConvexity::Nonconvex)
            problemClassificationRef += ", nonconvex";
    }

    report << fmt::format(
                  " {:28s}{:21s}{:s}", "Problem classification:", problemClassificationOrig, problemClassificationRef)
           << "\r\n";

    std::string objectiveClassificationOrig;
    std::string objectiveClassificationRef = "";

    switch(static_cast<E_ObjectiveFunctionClassification>(env->problem->objectiveFunction->properties.classification))
    {
    case(E_ObjectiveFunctionClassification::Linear):
        objectiveClassificationOrig = "linear";
        break;

    case(E_ObjectiveFunctionClassification::Quadratic):
        objectiveClassificationOrig = "quadratic";
        break;

    case(E_ObjectiveFunctionClassification::QuadraticConsideredAsNonlinear):
        objectiveClassificationOrig = "quadratic but considered as nonlinear";
        break;

    case(E_ObjectiveFunctionClassification::Signomial):
        objectiveClassificationOrig = "signomial";
        break;

    case(E_ObjectiveFunctionClassification::Nonlinear):
        objectiveClassificationOrig = "nonlinear";
        break;

    case(E_ObjectiveFunctionClassification::GeneralizedSignomial):
        objectiveClassificationOrig = "generalized signomial";
        break;

    case(E_ObjectiveFunctionClassification::Nonalgebraic):
        objectiveClassificationOrig = "nonalgebraic";
        break;

    default:
        objectiveClassificationOrig = "unknown";
        break;
    }

    if(isReformulated)
    {
        switch(static_cast<E_ObjectiveFunctionClassification>(
            env->reformulatedProblem->objectiveFunction->properties.classification))
        {
        case(E_ObjectiveFunctionClassification::Linear):
            objectiveClassificationRef = "linear";
            break;

        case(E_ObjectiveFunctionClassification::Quadratic):
            objectiveClassificationRef = "quadratic";
            break;

        case(E_ObjectiveFunctionClassification::QuadraticConsideredAsNonlinear):
            objectiveClassificationRef = "quadratic but considered as nonlinear";
            break;

        case(E_ObjectiveFunctionClassification::Signomial):
            objectiveClassificationRef = "signomial";
            break;

        case(E_ObjectiveFunctionClassification::Nonlinear):
            objectiveClassificationRef = "nonlinear";
            break;

        case(E_ObjectiveFunctionClassification::GeneralizedSignomial):
            objectiveClassificationRef = "generalized signomial";
            break;

        case(E_ObjectiveFunctionClassification::Nonalgebraic):
            objectiveClassificationRef = "nonalgebraic";
            break;

        default:
            objectiveClassificationRef = "unknown";
            break;
        }
    }

    report << fmt::format(" {:28s}{:21s}{:s}", "Objective function type:", objectiveClassificationOrig,
                  objectiveClassificationRef)
           << "\r\n";

    report << "\r\n";

    if(isReformulated)
    {
        if(env->problem->properties.numberOfNumericConstraints > 0
            || env->reformulatedProblem->properties.numberOfNumericConstraints > 0)
            report << fmt::format(" {:28s}{:<21d}{:d}",
                          "Number of constraints:", env->problem->properties.numberOfNumericConstraints,
                          env->reformulatedProblem->properties.numberOfNumericConstraints)
                   << "\r\n";

        if(env->problem->properties.numberOfLinearConstraints > 0
            || env->reformulatedProblem->properties.numberOfLinearConstraints > 0)
            report << fmt::format(" {:28s}{:<21d}{:d}",
                          " - linear:", env->problem->properties.numberOfLinearConstraints,
                          env->reformulatedProblem->properties.numberOfLinearConstraints)

                   << "\r\n";

        if(env->problem->properties.numberOfQuadraticConstraints > 0
            || env->reformulatedProblem->properties.numberOfQuadraticConstraints > 0)
            report << fmt::format(" {:28s}{:<21d}{:d}",
                          " - quadratic:", env->problem->properties.numberOfQuadraticConstraints,
                          env->reformulatedProblem->properties.numberOfQuadraticConstraints)

                   << "\r\n";

        if(env->problem->properties.numberOfNonlinearConstraints > 0
            || env->reformulatedProblem->properties.numberOfNonlinearConstraints > 0)
            report << fmt::format(" {:28s}{:<21d}{:d}",
                          " - nonlinear:", env->problem->properties.numberOfNonlinearConstraints,
                          env->reformulatedProblem->properties.numberOfNonlinearConstraints)
                   << "\r\n";
    }
    else
    {
        if(env->problem->properties.numberOfNumericConstraints > 0)
            report << fmt::format(" {:28s}{:<21d}{:d}",
                          "Number of constraints:", env->problem->properties.numberOfNumericConstraints, "")
                   << "\r\n";

        if(env->problem->properties.numberOfLinearConstraints > 0)
            report << fmt::format(
                          " {:28s}{:<21d}{:d}", " - linear:", env->problem->properties.numberOfLinearConstraints, "")
                   << "\r\n";

        if(env->problem->properties.numberOfQuadraticConstraints > 0)
            report << fmt::format(" {:28s}{:<21d}{:d}",
                          " - quadratic:", env->problem->properties.numberOfQuadraticConstraints, "")
                   << "\r\n";

        if(env->problem->properties.numberOfNonlinearConstraints > 0)
            report << fmt::format(" {:28s}{:<21d}{:d}",
                          " - nonlinear:", env->problem->properties.numberOfNonlinearConstraints, "")
                   << "\r\n";
    }

    report << "\r\n";

    if(isReformulated)
    {
        if(env->problem->properties.numberOfVariables > 0 || env->reformulatedProblem->properties.numberOfVariables > 0)
            report << fmt::format(" {:28s}{:<21d}{:d}",
                          "Number of variables:", env->problem->properties.numberOfVariables,
                          env->reformulatedProblem->properties.numberOfVariables)
                   << "\r\n";

        if(env->problem->properties.numberOfRealVariables > 0
            || env->reformulatedProblem->properties.numberOfRealVariables > 0)
            report << fmt::format(" {:28s}{:<21d}{:d}", " - real:", env->problem->properties.numberOfRealVariables,
                          env->reformulatedProblem->properties.numberOfRealVariables)
                   << "\r\n";

        if(env->problem->properties.numberOfBinaryVariables > 0
            || env->reformulatedProblem->properties.numberOfBinaryVariables > 0)
            report << fmt::format(" {:28s}{:<21d}{:d}", " - binary:", env->problem->properties.numberOfBinaryVariables,
                          env->reformulatedProblem->properties.numberOfBinaryVariables)
                   << "\r\n";

        if(env->problem->properties.numberOfIntegerVariables > 0
            || env->reformulatedProblem->properties.numberOfIntegerVariables > 0)
            report << fmt::format(" {:28s}{:<21d}{:d}",
                          " - integer:", env->problem->properties.numberOfIntegerVariables,
                          env->reformulatedProblem->properties.numberOfIntegerVariables)
                   << "\r\n";

        if(env->problem->properties.numberOfSemicontinuousVariables > 0
            || env->reformulatedProblem->properties.numberOfSemicontinuousVariables > 0)
            report << fmt::format(" {:28s}{:<21d}{:d}",
                          " - semicontinuous:", env->problem->properties.numberOfSemicontinuousVariables,
                          env->reformulatedProblem->properties.numberOfSemicontinuousVariables)
                   << "\r\n";
    }
    else
    {
        if(env->problem->properties.numberOfVariables > 0)
            report << fmt::format(
                          " {:28s}{:<21d}{:d}", "Number of variables:", env->problem->properties.numberOfVariables, "")
                   << "\r\n";

        if(env->problem->properties.numberOfRealVariables > 0)
            report << fmt::format(" {:28s}{:<21d}{:d}", " - real:", env->problem->properties.numberOfRealVariables, "")
                   << "\r\n";

        if(env->problem->properties.numberOfBinaryVariables > 0)
            report << fmt::format(
                          " {:28s}{:<21d}{:d}", " - binary:", env->problem->properties.numberOfBinaryVariables, "")
                   << "\r\n";

        if(env->problem->properties.numberOfIntegerVariables > 0)
            report << fmt::format(
                          " {:28s}{:<21d}{:d}", " - integer:", env->problem->properties.numberOfIntegerVariables, "")
                   << "\r\n";

        if(env->problem->properties.numberOfSemicontinuousVariables > 0)
            report << fmt::format(" {:28s}{:<21d}{:d}",
                          " - semicontinuous:", env->problem->properties.numberOfSemicontinuousVariables, "")
                   << "\r\n";
    }

    env->output->outputInfo(report.str());
}

void Report::outputSolutionReport()
{
    std::stringstream report;

    report << "\r\n\r\n";
    report << "╶ Solution report "
              "────────────────────────────────────────────────────────────────────────────────────────────────────"
              "╴\r\n";
    report << "\r\n";

    auto terminationReason = env->results->terminationReason;

    bool primalSolutionFound = env->results->hasPrimalSolution();

    if(env->results->terminationReasonDescription != "")
        report << " " << env->results->terminationReasonDescription << "\r\n\r\n";

    switch(env->results->getModelReturnStatus())
    {
<<<<<<< HEAD
    case E_ModelReturnStatus::OptimalLocal:
        report << " Optimal primal solution found, but it might be local since the model seems to be nonconvex.\r\n";
        break;
    case E_ModelReturnStatus::OptimalGlobal:
        report << " Globally optimal primal solution found.\r\n";
        break;
    case E_ModelReturnStatus::FeasibleSolution:
        report << " Feasible primal solution found. Can not guarantee optimality to the given termination "
                  "criteria.\r\n";
        break;
    case E_ModelReturnStatus::InfeasibleLocal:
        report << " Problem found to be infeasible, but globality could not be verified since the problem seems to be "
                  "nonconvex.\r\n";
        break;
    case E_ModelReturnStatus::InfeasibleGlobal:
        report << " Problem is infeasible.\r\n";
        break;
    case E_ModelReturnStatus::Unbounded:
        report << " Problem is unbounded, but a primal solution was found.\r\n";
        break;
    case E_ModelReturnStatus::UnboundedNoSolution:
        report << " Problem is unbounded, and no primal solution was found.\r\n";
        break;
    case E_ModelReturnStatus::NoSolutionReturned:
        report << " No solution found. Try modifying the termination criteria.\r\n";
        break;
    case E_ModelReturnStatus::ErrorUnknown:
        report << " An error occurred, but a primal solution was found.\r\n";
        break;
    case E_ModelReturnStatus::None:
    case E_ModelReturnStatus::ErrorNoSolution:
        report << " An error occurred, and no primal solution was found.\r\n";
    };
=======
        report << " Solution is global.\r\n";
    }
    else
    {

        report << " Solution is local.\r\n";
    }

    // Warn the user if variables are at maximum bound limits
    if(primalSolutionFound)
    {
        bool variablesAreBounded = true;

        double minLBCont = env->settings->getSetting<double>("ContinuousVariable.MinimumLowerBound", "Model");
        double maxUBCont = env->settings->getSetting<double>("ContinuousVariable.MaximumUpperBound", "Model");
        double minLBInt = env->settings->getSetting<double>("IntegerVariable.MinimumLowerBound", "Model");
        double maxUBInt = env->settings->getSetting<double>("IntegerVariable.MaximumUpperBound", "Model");

        if(minLBInt == 0)
            minLBInt = -maxUBInt; // In case a min lower bound of zero is used, we do not want to give false warnings

        for(auto& V : env->problem->realVariables)
        {
            if(env->results->primalSolution.at(V->index) == minLBCont
                || env->results->primalSolution.at(V->index) == maxUBCont)
            {
                variablesAreBounded = false;
                break;
            }
        }

        if(variablesAreBounded)
        {
            for(auto& V : env->problem->integerVariables)
            {
                if(env->results->primalSolution.at(V->index) == minLBInt
                    || env->results->primalSolution.at(V->index) == maxUBInt)
                {
                    variablesAreBounded = false;
                    break;
                }
            }
        }

        if(!variablesAreBounded)
            report
                << " Warning! Solution point is at maximum variable bounds. Problem might be artificially bounded.\r\n";
    }

    if(terminationReason == E_TerminationReason::AbsoluteGap || terminationReason == E_TerminationReason::RelativeGap)
    {
        report << " Optimal primal solution found to given tolerances.\r\n";
    }
    else if(terminationReason == E_TerminationReason::InfeasibleProblem)
    {
        report << " No solution found since problem is infeasible.\r\n";
    }
    else if(terminationReason == E_TerminationReason::ConstraintTolerance
        || terminationReason == E_TerminationReason::ObjectiveGapNotReached
        || terminationReason == E_TerminationReason::ObjectiveStagnation
        || terminationReason == E_TerminationReason::IterationLimit
        || terminationReason == E_TerminationReason::TimeLimit)
    {
        if(primalSolutionFound)
            report << " Feasible primal solution found. Can not guarantee optimality to the given termination "
                      "criteria.\r\n";
        else
            report << " No feasible primal solution found. Try modifying the termination criteria.\r\n";
    }
    else if(terminationReason == E_TerminationReason::UnboundedProblem)
    {
        report << " No solution found since problem is unbounded.\r\n";
    }
    else if(terminationReason == E_TerminationReason::NumericIssues)
    {
        if(primalSolutionFound)
            report << " Feasible primal solution found. Can not guarantee optimality due to numeric issues.\r\n";
        else
            report << " No feasible primal solution found due to numeric issues.\r\n";
    }
    else if(terminationReason == E_TerminationReason::UserAbort)
    {
        if(primalSolutionFound)
            report << " Feasible primal solution found. Can not guarantee optimality since solution process was "
                      "aborted.\r\n";
        else
            report << " No feasible primal solution found since solution process was aborted.\r\n";
    }
    else if(terminationReason == E_TerminationReason::Error)
    {
        if(primalSolutionFound)
            report << " Feasible primal solution found. Can not guarantee optimality since an error occured.\r\n";
        else
            report << " No feasible primal solution found since an error occured.\r\n";
    }
    else
    {
        if(primalSolutionFound)
            report << " Feasible primal solution found. Can not guarantee optimality since an error occured.\r\n";
        else
            report << " No feasible primal solution found since an error occured.\r\n";
    }
>>>>>>> 7441d710

    report << "\r\n";

    if(env->problem->objectiveFunction->properties.isMinimize)
    {
        report << " Objective bound (minimization) [dual, primal]:  ";
        report << "[" << Utilities::toStringFormat(env->results->getGlobalDualBound(), "{:g}") << ", ";
        report << Utilities::toStringFormat(env->results->getPrimalBound(), "{:g}") << "]\r\n";
    }
    else
    {
        report << " Objective bound (maximization) [primal, dual]:  ";
        report << "[" << Utilities::toStringFormat(env->results->getPrimalBound(), "{:g}") << ", ";
        report << Utilities::toStringFormat(env->results->getGlobalDualBound(), "{:g}") << "]\r\n";
    }

    report << " Objective gap absolute / relative:              ";
    report << "" << Utilities::toStringFormat(env->results->getAbsoluteGlobalObjectiveGap(), "{:g}") << " / ";
    report << Utilities::toStringFormat(env->results->getRelativeGlobalObjectiveGap(), "{:g}") << "\r\n";
    report << "\r\n";

    std::stringstream fulfilled;
    std::stringstream unfulfilled;

    if(env->results->isAbsoluteObjectiveGapToleranceMet())
    {
        fulfilled << "  - absolute objective gap tolerance             ";
        fulfilled << env->results->getAbsoluteGlobalObjectiveGap() << " <= ";
        fulfilled << env->settings->getSetting<double>("ObjectiveGap.Absolute", "Termination") << "\r\n";
    }
    else
    {
        unfulfilled << "  - absolute objective gap tolerance             ";
        unfulfilled << env->results->getAbsoluteGlobalObjectiveGap() << " > ";
        unfulfilled << env->settings->getSetting<double>("ObjectiveGap.Absolute", "Termination") << "\r\n";
    }

    if(env->results->isRelativeObjectiveGapToleranceMet())
    {
        fulfilled << "  - relative objective gap tolerance             ";
        fulfilled << env->results->getRelativeGlobalObjectiveGap() << " <= ";
        fulfilled << env->settings->getSetting<double>("ObjectiveGap.Relative", "Termination") << "\r\n";
    }
    else
    {
        unfulfilled << "  - relative objective gap tolerance             ";
        unfulfilled << env->results->getRelativeGlobalObjectiveGap() << " > ";
        unfulfilled << env->settings->getSetting<double>("ObjectiveGap.Relative", "Termination") << "\r\n";
    }

    if(static_cast<ES_TreeStrategy>(env->settings->getSetting<int>("TreeStrategy", "Dual"))
        != ES_TreeStrategy::SingleTree)
    {
        if(env->results->getCurrentIteration()->maxDeviation
            <= env->settings->getSetting<double>("ConstraintTolerance", "Termination"))
        {
            fulfilled << "  - maximal constraint tolerance                 ";
            fulfilled << env->results->getCurrentIteration()->maxDeviation << " <= ";
            fulfilled << env->settings->getSetting<double>("ConstraintTolerance", "Termination") << "\r\n";
        }
        else
        {
            unfulfilled << "  - maximal constraint tolerance                 ";
            unfulfilled << env->results->getCurrentIteration()->maxDeviation << " > ";
            unfulfilled << env->settings->getSetting<double>("ConstraintTolerance", "Termination") << "\r\n";
        }
    }

    int iterLim = env->settings->getSetting<int>("IterationLimit", "Termination");

    if(env->results->getCurrentIteration()->iterationNumber > iterLim)
    {
        fulfilled << "  - iteration limit                              ";
        fulfilled << env->results->getCurrentIteration()->iterationNumber << " > ";
        fulfilled << iterLim << "\r\n";
    }
    else
    {
        unfulfilled << "  - iteration limit                              ";
        unfulfilled << env->results->getCurrentIteration()->iterationNumber << " <= ";
        unfulfilled << iterLim << "\r\n";
    }

    if(env->timing->getElapsedTime("Total") > env->settings->getSetting<double>("TimeLimit", "Termination"))
    {
        fulfilled << "  - solution time limit (s)                      ";
        fulfilled << env->timing->getElapsedTime("Total") << " > ";
        fulfilled << env->settings->getSetting<double>("TimeLimit", "Termination") << "\r\n";
    }
    else
    {
        unfulfilled << "  - solution time limit (s)                      ";
        unfulfilled << env->timing->getElapsedTime("Total") << " <= ";
        unfulfilled << env->settings->getSetting<double>("TimeLimit", "Termination") << "\r\n";
    }

    report << " Fulfilled termination criteria: \r\n";
    report << fulfilled.str();
    report << "\r\n";

    report << " Unfulfilled termination criteria: \r\n";
    report << unfulfilled.str();
    report << "\r\n";

    report << " Dual problems solved in main step:              ";
    report << env->solutionStatistics.getNumberOfTotalDualProblems() << "\r\n";

    if(env->solutionStatistics.numberOfProblemsLP > 0)
    {
        report << "  - LP problems                                  " << env->solutionStatistics.numberOfProblemsLP
               << "\r\n";
    }

    if(env->solutionStatistics.numberOfProblemsQP > 0)
    {
        report << "  - QP problems                                  " << env->solutionStatistics.numberOfProblemsQP
               << "\r\n";
    }

    if(env->solutionStatistics.numberOfProblemsQCQP > 0)
    {
        report << "  - QCQP problems                                " << env->solutionStatistics.numberOfProblemsQCQP
               << "\r\n";
    }

    if(env->solutionStatistics.numberOfProblemsOptimalMILP > 0)
    {
        report << "  - MILP problems, optimal                       "
               << env->solutionStatistics.numberOfProblemsOptimalMILP << "\r\n";
    }

    if(env->solutionStatistics.numberOfProblemsFeasibleMILP > 0)
    {
        report << "  - MILP problems, feasible                      "
               << env->solutionStatistics.numberOfProblemsFeasibleMILP << "\r\n";
    }

    if(env->solutionStatistics.numberOfProblemsOptimalMIQP > 0)
    {
        report << "  - MIQP problems, optimal                       "
               << env->solutionStatistics.numberOfProblemsOptimalMIQP << "\r\n";
    }

    if(env->solutionStatistics.numberOfProblemsFeasibleMIQP > 0)
    {
        report << "  - MIQP problems, feasible                      "
               << env->solutionStatistics.numberOfProblemsFeasibleMIQP << "\r\n";
    }

    report << "\r\n";

    if(env->solutionStatistics.numberOfExploredNodes > 0)
    {
        report << " Number of explored nodes:                       ";
        report << env->solutionStatistics.numberOfExploredNodes << "\r\n";

        report << "\r\n";
    }

    if(env->solutionStatistics.numberOfProblemsNLPInteriorPointSearch > 0
        || env->solutionStatistics.numberOfProblemsMinimaxLP > 0)
    {
        report << " Problems solved during interior point search: \r\n";

        if(env->solutionStatistics.numberOfProblemsNLPInteriorPointSearch > 0)
        {
            report << " - NLP problems:                                 ";
            report << env->solutionStatistics.numberOfProblemsNLPInteriorPointSearch << "\r\n";
        }

        if(env->solutionStatistics.numberOfProblemsMinimaxLP > 0)
        {
            report << " - LP problems:                                  ";
            report << env->solutionStatistics.numberOfProblemsMinimaxLP << "\r\n";
        }

        report << "\r\n";
    }

    if(env->solutionStatistics.numberOfProblemsFixedNLP > 0)
    {
        report << " Fixed primal NLP problems solved:               ";
        report << env->solutionStatistics.numberOfProblemsFixedNLP << "\r\n";
        report << "\r\n";
    }

    if(env->results->hasPrimalSolution())
    {
        report << fmt::format(" {:<48}{:d}",
                      "Number of primal solutions found:", env->solutionStatistics.numberOfFoundPrimalSolutions)
               << "\r\n";

        for(auto& S : env->results->primalSolutionSourceStatistics)
        {
            std::string sourceDesc;

            switch(S.first)
            {
            case E_PrimalSolutionSource::Rootsearch:
                sourceDesc = "root search";
                break;
            case E_PrimalSolutionSource::RootsearchFixedIntegers:
                sourceDesc = "root search with fixed integers";
                break;
            case E_PrimalSolutionSource::NLPFixedIntegers:
                sourceDesc = "NLP problem with fixed integers";
                break;
            case E_PrimalSolutionSource::MIPSolutionPool:
                sourceDesc = "MILP solution pool";
                break;
            case E_PrimalSolutionSource::LPFixedIntegers:
                sourceDesc = "LP problem with fixed integers";
                break;
            case E_PrimalSolutionSource::LazyConstraintCallback:
                sourceDesc = "lazy constraint callback";
                break;
            case E_PrimalSolutionSource::HeuristicCallback:
                sourceDesc = "heuristic constraint callback";
                break;
            case E_PrimalSolutionSource::IncumbentCallback:
                sourceDesc = "incumbent constraint callback";
                break;
            default:
                sourceDesc = "other";
                break;
            }

            report << fmt::format(" - {:<46}{:d}", sourceDesc + ':', S.second) << "\r\n";
        }

        report << "\r\n";
    }

    for(auto& T : env->timing->timers)
    {
        T.stop();
        auto elapsed = T.elapsed();

        if(elapsed > 0)
        {
            report << fmt::format(" {:<48}{:g}", T.description + ':', elapsed) << "\r\n";
        }
    }

    env->output->outputInfo(report.str());
}

void Report::outputInteriorPointPreReport()
{
    std::stringstream report;

    report << "\r\n";
    report << "╶ Interior point search "
              "──────────────────────────────────────────────────────────────────────────────────────────────╴\r\n";
    report << "\r\n";

    report << " Strategy selected:          ";

    switch(static_cast<ES_InteriorPointStrategy>(env->settings->getSetting<int>("ESH.InteriorPoint.Solver", "Dual")))
    {
    case(ES_InteriorPointStrategy::CuttingPlaneMiniMax):
        report << "cutting plane minimax";
        break;
    case(ES_InteriorPointStrategy::IpoptMinimax):
        report << "Ipopt minimax";
        break;
    case(ES_InteriorPointStrategy::IpoptRelaxed):
        report << "Ipopt relaxed";
        break;
    case(ES_InteriorPointStrategy::IpoptMinimaxAndRelaxed):
        report << "Ipopt minimax and Ipopt relaxed";
        break;
    default:
        report << "none";
        break;
    }

    env->output->outputInfo(report.str());
}
} // namespace SHOT<|MERGE_RESOLUTION|>--- conflicted
+++ resolved
@@ -804,7 +804,6 @@
 
     switch(env->results->getModelReturnStatus())
     {
-<<<<<<< HEAD
     case E_ModelReturnStatus::OptimalLocal:
         report << " Optimal primal solution found, but it might be local since the model seems to be nonconvex.\r\n";
         break;
@@ -838,111 +837,7 @@
     case E_ModelReturnStatus::ErrorNoSolution:
         report << " An error occurred, and no primal solution was found.\r\n";
     };
-=======
-        report << " Solution is global.\r\n";
-    }
-    else
-    {
-
-        report << " Solution is local.\r\n";
-    }
-
-    // Warn the user if variables are at maximum bound limits
-    if(primalSolutionFound)
-    {
-        bool variablesAreBounded = true;
-
-        double minLBCont = env->settings->getSetting<double>("ContinuousVariable.MinimumLowerBound", "Model");
-        double maxUBCont = env->settings->getSetting<double>("ContinuousVariable.MaximumUpperBound", "Model");
-        double minLBInt = env->settings->getSetting<double>("IntegerVariable.MinimumLowerBound", "Model");
-        double maxUBInt = env->settings->getSetting<double>("IntegerVariable.MaximumUpperBound", "Model");
-
-        if(minLBInt == 0)
-            minLBInt = -maxUBInt; // In case a min lower bound of zero is used, we do not want to give false warnings
-
-        for(auto& V : env->problem->realVariables)
-        {
-            if(env->results->primalSolution.at(V->index) == minLBCont
-                || env->results->primalSolution.at(V->index) == maxUBCont)
-            {
-                variablesAreBounded = false;
-                break;
-            }
-        }
-
-        if(variablesAreBounded)
-        {
-            for(auto& V : env->problem->integerVariables)
-            {
-                if(env->results->primalSolution.at(V->index) == minLBInt
-                    || env->results->primalSolution.at(V->index) == maxUBInt)
-                {
-                    variablesAreBounded = false;
-                    break;
-                }
-            }
-        }
-
-        if(!variablesAreBounded)
-            report
-                << " Warning! Solution point is at maximum variable bounds. Problem might be artificially bounded.\r\n";
-    }
-
-    if(terminationReason == E_TerminationReason::AbsoluteGap || terminationReason == E_TerminationReason::RelativeGap)
-    {
-        report << " Optimal primal solution found to given tolerances.\r\n";
-    }
-    else if(terminationReason == E_TerminationReason::InfeasibleProblem)
-    {
-        report << " No solution found since problem is infeasible.\r\n";
-    }
-    else if(terminationReason == E_TerminationReason::ConstraintTolerance
-        || terminationReason == E_TerminationReason::ObjectiveGapNotReached
-        || terminationReason == E_TerminationReason::ObjectiveStagnation
-        || terminationReason == E_TerminationReason::IterationLimit
-        || terminationReason == E_TerminationReason::TimeLimit)
-    {
-        if(primalSolutionFound)
-            report << " Feasible primal solution found. Can not guarantee optimality to the given termination "
-                      "criteria.\r\n";
-        else
-            report << " No feasible primal solution found. Try modifying the termination criteria.\r\n";
-    }
-    else if(terminationReason == E_TerminationReason::UnboundedProblem)
-    {
-        report << " No solution found since problem is unbounded.\r\n";
-    }
-    else if(terminationReason == E_TerminationReason::NumericIssues)
-    {
-        if(primalSolutionFound)
-            report << " Feasible primal solution found. Can not guarantee optimality due to numeric issues.\r\n";
-        else
-            report << " No feasible primal solution found due to numeric issues.\r\n";
-    }
-    else if(terminationReason == E_TerminationReason::UserAbort)
-    {
-        if(primalSolutionFound)
-            report << " Feasible primal solution found. Can not guarantee optimality since solution process was "
-                      "aborted.\r\n";
-        else
-            report << " No feasible primal solution found since solution process was aborted.\r\n";
-    }
-    else if(terminationReason == E_TerminationReason::Error)
-    {
-        if(primalSolutionFound)
-            report << " Feasible primal solution found. Can not guarantee optimality since an error occured.\r\n";
-        else
-            report << " No feasible primal solution found since an error occured.\r\n";
-    }
-    else
-    {
-        if(primalSolutionFound)
-            report << " Feasible primal solution found. Can not guarantee optimality since an error occured.\r\n";
-        else
-            report << " No feasible primal solution found since an error occured.\r\n";
-    }
->>>>>>> 7441d710
-
+  
     report << "\r\n";
 
     if(env->problem->objectiveFunction->properties.isMinimize)
