/**
   The Supporting Hyperplane Optimization Toolkit (SHOT).

   @author Andreas Lundell, Åbo Akademi University

   @section LICENSE
   This software is licensed under the Eclipse Public License 2.0.
   Please see the README and LICENSE files for more information.
*/

#include "MIPSolverCbc.h"

#include "../DualSolver.h"
#include "../Iteration.h"
#include "../Output.h"
#include "../PrimalSolver.h"
#include "../Results.h"
#include "../Settings.h"
#include "../Timing.h"
#include "../Utilities.h"

#include "../Model/Problem.h"

#include "CoinBuild.hpp"
#include "CoinModel.hpp"
#include "CoinPragma.hpp"
#include "CbcModel.hpp"
#include "OsiClpSolverInterface.hpp"

namespace SHOT
{

MIPSolverCbc::MIPSolverCbc(EnvironmentPtr envPtr)
{
    env = envPtr;

    initializeProblem();
    checkParameters();
}

MIPSolverCbc::~MIPSolverCbc() = default;

bool MIPSolverCbc::initializeProblem()
{
    discreteVariablesActivated = true;

    this->cutOff = SHOT_DBL_MAX;

    osiInterface = std::make_unique<OsiClpSolverInterface>();
    coinModel = std::make_unique<CoinModel>();

    cachedSolutionHasChanged = true;
    isVariablesFixed = false;
    return (true);
}

bool MIPSolverCbc::addVariable(std::string name, E_VariableType type, double lowerBound, double upperBound)
{
    int index = numberOfVariables;

    if(lowerBound < -getUnboundedVariableBoundValue())
        lowerBound = -getUnboundedVariableBoundValue();

    if(upperBound > getUnboundedVariableBoundValue())
        upperBound = getUnboundedVariableBoundValue();

    try
    {
        coinModel->setColumnBounds(index, lowerBound, upperBound);
        coinModel->setColName(index, name.c_str());

        switch(type)
        {
        case E_VariableType::Real:
            break;

        case E_VariableType::Integer:
            isProblemDiscrete = true;
            coinModel->setInteger(index);
            break;

        case E_VariableType::Binary:
            isProblemDiscrete = true;
            coinModel->setInteger(index);
            break;

        case E_VariableType::Semicontinuous:
            isProblemDiscrete = true;
            coinModel->setInteger(index);
            break;

        default:
            break;
        }
    }
    catch(std::exception& e)
    {
        env->output->outputError("Cbc exception caught when adding variable to model: ", e.what());
        return (false);
    }

    variableTypes.push_back(type);
    variableNames.push_back(name);
    variableLowerBounds.push_back(lowerBound);
    variableUpperBounds.push_back(upperBound);
    numberOfVariables++;
    return (true);
}

bool MIPSolverCbc::initializeObjective() { return (true); }

bool MIPSolverCbc::addLinearTermToObjective(double coefficient, int variableIndex)
{
    try
    {
        coinModel->setColObjective(variableIndex, coefficient);
        objectiveLinearExpression.insert(variableIndex, coefficient);
    }
    catch(std::exception& e)
    {
        env->output->outputError("Cbc exception caught when adding linear term to objective: ", e.what());
        return (false);
    }

    return (true);
}

bool MIPSolverCbc::addQuadraticTermToObjective([[maybe_unused]] double coefficient,
    [[maybe_unused]] int firstVariableIndex, [[maybe_unused]] int secondVariableIndex)
{
    // Not implemented
    return (false);
}

bool MIPSolverCbc::finalizeObjective(bool isMinimize, double constant)
{
    try
    {
        if(!isMinimize)
        {
            isMinimizationProblem = false;

            for(int i = 0; i < objectiveLinearExpression.getNumElements(); i++)
            {
                objectiveLinearExpression.getElements()[i] *= -1;
                coinModel->setColObjective(
                    objectiveLinearExpression.getIndices()[i], objectiveLinearExpression.getElements()[i]);
            }

            coinModel->setObjectiveOffset(-constant);
        }
        else
        {
            isMinimizationProblem = true;
            coinModel->setObjectiveOffset(constant);
        }

        coinModel->setOptimizationDirection(1.0);
    }
    catch(std::exception& e)
    {
        env->output->outputError("Cbc exception caught when adding objective function to model: ", e.what());
        return (false);
    }

    return (true);
}

bool MIPSolverCbc::initializeConstraint() { return (true); }

bool MIPSolverCbc::addLinearTermToConstraint(double coefficient, int variableIndex)
{
    try
    {
        coinModel->setElement(numberOfConstraints, variableIndex, coefficient);
    }
    catch(std::exception& e)
    {
        env->output->outputError("Cbc exception caught when adding linear term to constraint: ", e.what());
        return (false);
    }

    return (true);
}

bool MIPSolverCbc::addQuadraticTermToConstraint([[maybe_unused]] double coefficient,
    [[maybe_unused]] int firstVariableIndex, [[maybe_unused]] int secondVariableIndex)
{
    // Not implemented
    return (false);
}

bool MIPSolverCbc::finalizeConstraint(std::string name, double valueLHS, double valueRHS, double constant)
{
    int index = numberOfConstraints;
    try
    {
        if(valueLHS <= valueRHS)
        {
            coinModel->setRowBounds(index, valueLHS - constant, valueRHS - constant);
        }
        else
        {
            coinModel->setRowBounds(index, valueRHS - constant, valueLHS - constant);
        }

        coinModel->setRowName(index, name.c_str());
    }
    catch(std::exception& e)
    {
        env->output->outputError("Cbc exception caught when adding constraint to model: ", e.what());
        return (false);
    }

    numberOfConstraints++;
    return (true);
}

bool MIPSolverCbc::finalizeProblem()
{
    try
    {
        osiInterface->loadFromCoinModel(*coinModel);
        cbcModel = std::make_unique<CbcModel>(*osiInterface);
        CbcMain0(*cbcModel);

        if(!env->settings->getSetting<bool>("Console.DualSolver.Show", "Output"))
        {
            cbcModel->setLogLevel(0);
            osiInterface->setHintParam(OsiDoReducePrint, false, OsiHintTry);
        }

        setSolutionLimit(1);
    }
    catch(std::exception& e)
    {
        env->output->outputError("Cbc exception caught when finalizing model", e.what());
        return (false);
    }

    return (true);
}

void MIPSolverCbc::initializeSolverSettings()
{
    cbcModel->setAllowableGap(env->settings->getSetting<double>("ObjectiveGap.Absolute", "Termination") / 1.0);
    cbcModel->setAllowableFractionGap(env->settings->getSetting<double>("ObjectiveGap.Absolute", "Termination") / 1.0);
    cbcModel->setMaximumSolutions(solLimit);
    cbcModel->setMaximumSavedSolutions(env->settings->getSetting<int>("MIP.SolutionPool.Capacity", "Dual"));

    // Adds a user-provided node limit
    if(env->settings->getSetting<double>("MIP.NodeLimit", "Dual") > 0)
    {
        auto nodeLimit = env->settings->getSetting<double>("MIP.NodeLimit", "Dual");

        if(nodeLimit > SHOT_INT_MAX)
            nodeLimit = SHOT_INT_MAX;

        cbcModel->setMaximumNodes(nodeLimit);
    }
}

int MIPSolverCbc::addLinearConstraint(
    const std::map<int, double>& elements, double constant, std::string name, bool isGreaterThan)
{
    try
    {
        int numConstraintsBefore = osiInterface->getNumRows();
        CoinPackedVector cut;

        for(auto E : elements)
        {
            cut.insert(E.first, E.second);
        }

        // Adds the cutting plane
        if(isGreaterThan)
            osiInterface->addRow(cut, -constant, osiInterface->getInfinity(), name);
        else
            osiInterface->addRow(cut, -osiInterface->getInfinity(), -constant, name);

        if(osiInterface->getNumRows() > numConstraintsBefore)
        {
        }
        else
        {
            env->output->outputInfo("        Hyperplane not added by Cbc");
            return (-1);
        }
    }
    catch(std::exception& e)
    {
        env->output->outputError("Error when adding term to linear constraint in Cbc: ", e.what());
        return (-1);
    }
    catch(CoinError& e)
    {
        env->output->outputError("Error when adding term to linear constraint in Cbc: ", e.message());
        return (-1);
    }

    return (osiInterface->getNumRows() - 1);
}

void MIPSolverCbc::activateDiscreteVariables(bool activate)
{
    if(activate)
    {
        env->output->outputDebug("Activating MIP strategy");

        for(int i = 0; i < numberOfVariables; i++)
        {
            if(variableTypes.at(i) == E_VariableType::Integer || variableTypes.at(i) == E_VariableType::Binary)
            {
                osiInterface->setInteger(i);
            }
        }

        discreteVariablesActivated = true;
    }
    else
    {
        env->output->outputDebug("Activating LP strategy");
        for(int i = 0; i < numberOfVariables; i++)
        {
            if(variableTypes.at(i) == E_VariableType::Integer || variableTypes.at(i) == E_VariableType::Binary)
            {
                osiInterface->setContinuous(i);
            }
        }

        discreteVariablesActivated = false;
    }
}

E_ProblemSolutionStatus MIPSolverCbc::getSolutionStatus()
{
    E_ProblemSolutionStatus MIPSolutionStatus;

    if(cbcModel->isProvenOptimal())
    {
        MIPSolutionStatus = E_ProblemSolutionStatus::Optimal;
    }
    else if(cbcModel->isProvenInfeasible())
    {
        MIPSolutionStatus = E_ProblemSolutionStatus::Infeasible;
    }
    else if(cbcModel->isProvenDualInfeasible())
    {
        MIPSolutionStatus = E_ProblemSolutionStatus::Unbounded;
    }
    else if(cbcModel->isSolutionLimitReached())
    {
        MIPSolutionStatus = E_ProblemSolutionStatus::SolutionLimit;
    }
    else if(cbcModel->isSecondsLimitReached())
    {
        MIPSolutionStatus = E_ProblemSolutionStatus::TimeLimit;
    }
    else if(cbcModel->isNodeLimitReached())
    {
        MIPSolutionStatus = E_ProblemSolutionStatus::NodeLimit;
    }
    else if(cbcModel->isAbandoned())
    {
        MIPSolutionStatus = E_ProblemSolutionStatus::Abort;
    }
    else if(cbcModel->isContinuousUnbounded())
    {
        MIPSolutionStatus = E_ProblemSolutionStatus::Unbounded;
    }
    else if(cbcModel->status() == 5)
    {
        MIPSolutionStatus = E_ProblemSolutionStatus::Abort;
    }
    else
    {
        auto status = cbcModel->status();
        MIPSolutionStatus = E_ProblemSolutionStatus::Error;
        env->output->outputError(fmt::format("MIP solver return status unknown (Cbc returned status {}).", status));
    }

    return (MIPSolutionStatus);
}

E_ProblemSolutionStatus MIPSolverCbc::solveProblem()
{
    E_ProblemSolutionStatus MIPSolutionStatus;
    cachedSolutionHasChanged = true;

    const int numArguments = 10;
    char* argv[numArguments];
    std::string arg;

    argv[0] = strdup("");
    if(env->settings->getSetting<bool>("Cbc.AutoScale", "Subsolver"))
        argv[1] = strdup("-autoscale=on");
    else
        argv[1] = strdup("-autoscale=off");

    arg = "-nodestrategy=" + env->settings->getSetting<std::string>("Cbc.NodeStrategy", "Subsolver");
    argv[2] = strdup(arg.c_str());

    arg = "-scaling=" + env->settings->getSetting<std::string>("Cbc.Scaling", "Subsolver");
    argv[3] = strdup(arg.c_str());

    arg = "-strategy=" + std::to_string(env->settings->getSetting<int>("Cbc.Strategy", "Subsolver"));
    argv[4] = strdup(arg.c_str());

    // Cbc runs in deterministic mode if number of threads > 100
    if(env->settings->getSetting<bool>("Cbc.DeterministicParallelMode", "Subsolver"))
        arg = "-threads=" + std::to_string(env->settings->getSetting<int>("MIP.NumberOfThreads", "Dual") + 100);
    else
        arg = "-threads=" + std::to_string(env->settings->getSetting<int>("MIP.NumberOfThreads", "Dual"));

    argv[5] = strdup(arg.c_str());

    arg = "-cutoff=" + std::to_string(this->cutOff);
    argv[6] = strdup(arg.c_str());

    arg = "-sec=" + std::to_string(this->timeLimit);
    argv[7] = strdup(arg.c_str());

    argv[8] = strdup("-solve");
    argv[9] = strdup("-quit");

    try
    {
        cbcModel = std::make_unique<CbcModel>(*osiInterface);

        initializeSolverSettings();

        // Adding the MIP starts provided
        try
        {
            for(auto& P : MIPStarts)
            {
                cbcModel->setMIPStart(P);
            }

            MIPStarts.clear();
        }
        catch(std::exception& e)
        {
            env->output->outputError("Error when adding MIP start to Cbc", e.what());
        }

        CbcMain0(*cbcModel);

        if(!env->settings->getSetting<bool>("Console.DualSolver.Show", "Output"))
        {
            cbcModel->setLogLevel(0);
            osiInterface->setHintParam(OsiDoReducePrint, false, OsiHintTry);
        }

        CbcMain1(numArguments, const_cast<const char**>(argv), *cbcModel);

        MIPSolutionStatus = getSolutionStatus();
    }
    catch(std::exception& e)
    {
        env->output->outputError("Error when solving subproblem with Cbc", e.what());
        MIPSolutionStatus = E_ProblemSolutionStatus::Error;
    }

    if(MIPSolutionStatus == E_ProblemSolutionStatus::Infeasible)
    {
        if((env->reformulatedProblem->objectiveFunction->properties.classification
               == E_ObjectiveFunctionClassification::QuadraticConsideredAsNonlinear))
        {
            osiInterface->setColBounds(getDualAuxiliaryObjectiveVariableIndex(), -1000000000.0, 1000000000.0);

            cbcModel = std::make_unique<CbcModel>(*osiInterface);

            initializeSolverSettings();

            CbcMain0(*cbcModel);

            if(!env->settings->getSetting<bool>("Console.DualSolver.Show", "Output"))
            {
                cbcModel->setLogLevel(0);
                osiInterface->setHintParam(OsiDoReducePrint, false, OsiHintTry);
            }

            CbcMain1(numArguments, const_cast<const char**>(argv), *cbcModel);

            MIPSolutionStatus = getSolutionStatus();

            osiInterface->setColBounds(getDualAuxiliaryObjectiveVariableIndex(), -getUnboundedVariableBoundValue(),
                getUnboundedVariableBoundValue());
        }
    }

    // To find a feasible point for an unbounded dual problem
    if(MIPSolutionStatus == E_ProblemSolutionStatus::Unbounded)
    {
        std::vector<PairIndexValue> originalObjectiveCoefficients;
        bool problemUpdated = false;

        if((env->reformulatedProblem->objectiveFunction->properties.classification
                   == E_ObjectiveFunctionClassification::Linear
               && std::dynamic_pointer_cast<LinearObjectiveFunction>(env->reformulatedProblem->objectiveFunction)
                      ->isDualUnbounded())
            || (env->reformulatedProblem->objectiveFunction->properties.classification
                       == E_ObjectiveFunctionClassification::Quadratic
                   && std::dynamic_pointer_cast<QuadraticObjectiveFunction>(env->reformulatedProblem->objectiveFunction)
                          ->isDualUnbounded()))
        {
            for(auto& V : env->reformulatedProblem->allVariables)
            {
                if(V->isDualUnbounded())
                {
                    // Temporarily remove unbounded terms from objective
                    originalObjectiveCoefficients.emplace_back(V->index, osiInterface->getObjCoefficients()[V->index]);
                    osiInterface->setObjCoeff(V->index, 0.0);
                    problemUpdated = true;
                }
            }
        }
        else if((env->reformulatedProblem->objectiveFunction->properties.classification
                    >= E_ObjectiveFunctionClassification::QuadraticConsideredAsNonlinear))
        {
            // The auxiliary variable in the dual problem is unbounded
            updateVariableBound(getDualAuxiliaryObjectiveVariableIndex(), -getUnboundedVariableBoundValue() / 10e40,
                getUnboundedVariableBoundValue() / 10e40);
            problemUpdated = true;
        }

        if(env->settings->getSetting<bool>("Debug.Enable", "Output"))
        {
            std::stringstream ss;
            ss << env->settings->getSetting<std::string>("Debug.Path", "Output");
            ss << "/lp";
            ss << env->results->getCurrentIteration()->iterationNumber - 1;
            ss << "unbounded.lp";

            try
            {
                osiInterface->writeLp(ss.str().c_str(), "");
            }
            catch(std::exception& e)
            {
                env->output->outputError("Error when saving relaxed infesibility model to file in Cbc", e.what());
            }
        }

        if(problemUpdated)
        {
            cbcModel = std::make_unique<CbcModel>(*osiInterface);

            initializeSolverSettings();

            CbcMain0(*cbcModel);

            if(!env->settings->getSetting<bool>("Console.DualSolver.Show", "Output"))
            {
                cbcModel->setLogLevel(0);
                osiInterface->setHintParam(OsiDoReducePrint, false, OsiHintTry);
            }

            CbcMain1(numArguments, const_cast<const char**>(argv), *cbcModel);

            MIPSolutionStatus = getSolutionStatus();

            for(auto& P : originalObjectiveCoefficients)
                osiInterface->setObjCoeff(P.index, P.value);

            env->results->getCurrentIteration()->hasInfeasibilityRepairBeenPerformed = true;
        }
    }

    for(int i = numArguments - 1; i >= 0; --i)
        free(argv[i]);

    return (MIPSolutionStatus);
}

bool MIPSolverCbc::repairInfeasibility()
{
    if(env->dualSolver->generatedHyperplanes.size() == 0)
        return (false);

    try
    {
        auto repairedInterface = osiInterface->clone();

        int numOrigConstraints = env->reformulatedProblem->properties.numberOfLinearConstraints;
        int numOrigVariables = osiInterface->getNumCols();
        int numCurrConstraints = osiInterface->getNumRows();

        VectorInteger repairConstraints;
        VectorDouble relaxParameters;

        int numConstraintsToRepair = 0;
        int hyperplaneCounter = 0;

        for(int i = numOrigConstraints; i < numCurrConstraints; i++)
        {
            if(i == cutOffConstraintIndex)
            {
            }
            else if(std::find(integerCuts.begin(), integerCuts.end(), i) != integerCuts.end())
            {
                if(env->settings->getSetting<bool>("MIP.InfeasibilityRepair.IntegerCuts", "Dual"))
                {
                    repairConstraints.push_back(i);
                    relaxParameters.push_back(1 / (((double)i) + 1.0));
                    numConstraintsToRepair++;
                }
            }
            else if(env->dualSolver->generatedHyperplanes.at(hyperplaneCounter).isSourceConvex)
            {
                hyperplaneCounter++;
            }
            else
            {
                repairConstraints.push_back(i);
                relaxParameters.push_back(1 / (((double)i) + 1.0));
                numConstraintsToRepair++;
            }
        }

        // Saves the relaxation weights to a file
        if(env->settings->getSetting<bool>("Debug.Enable", "Output"))
        {
            VectorString constraints(relaxParameters.size());

            for(size_t i = 0; i < relaxParameters.size(); i++)
            {
                std::ostringstream expression;
                constraints[i] = osiInterface->getRowName(repairConstraints[i]);
            }

            std::stringstream ss;
            ss << env->settings->getSetting<std::string>("Debug.Path", "Output");
            ss << "/lp";
            ss << env->results->getCurrentIteration()->iterationNumber - 1;
            ss << "repairedweights.txt";
            Utilities::saveVariablePointVectorToFile(relaxParameters, constraints, ss.str());
        }

        double tmpCoefficient[1] = { -1.0 };

        for(int i = 0; i < numConstraintsToRepair; i++)
        {
            int tmpConstraint[1] = { repairConstraints[i] };
            repairedInterface->addCol(
                1, tmpConstraint, tmpCoefficient, 0.0, osiInterface->getInfinity(), relaxParameters[i]);
        }

        if(env->settings->getSetting<bool>("Debug.Enable", "Output"))
        {
            std::stringstream ss;
            ss << env->settings->getSetting<std::string>("Debug.Path", "Output");
            ss << "/lp";
            ss << env->results->getCurrentIteration()->iterationNumber - 1;
            ss << "infeasrelax.lp";

            try
            {
                repairedInterface->writeLp(ss.str().c_str(), "");
            }
            catch(std::exception& e)
            {
                env->output->outputError("Error when saving relaxed infesibility model to file in Cbc", e.what());
            }
        }

        cbcModel = std::make_unique<CbcModel>(*repairedInterface);

        initializeSolverSettings();

        CbcMain0(*cbcModel);

        if(!env->settings->getSetting<bool>("Console.DualSolver.Show", "Output"))
        {
            cbcModel->setLogLevel(0);
            osiInterface->setHintParam(OsiDoReducePrint, false, OsiHintTry);
        }

        cachedSolutionHasChanged = true;

<<<<<<< HEAD
        const int numArguments = 10;
        char* argv[numArguments];
        std::string arg;
=======
        const int numArguments = 11;
        char* argv[numArguments];
        std::string arg;

        argv[0] = strdup("");
        argv[1] = strdup("-solve");
        argv[2] = strdup("-quit");
>>>>>>> 73559a85

        argv[0] = strdup("");
        if(env->settings->getSetting<bool>("Cbc.AutoScale", "Subsolver"))
<<<<<<< HEAD
            argv[1] = strdup("-autoscale=on");
        else
            argv[1] = strdup("-autoscale=off");

        arg = "-nodestrategy=" + env->settings->getSetting<std::string>("Cbc.NodeStrategy", "Subsolver");
        argv[2] = strdup(arg.c_str());

        arg = "-scaling=" + env->settings->getSetting<std::string>("Cbc.Scaling", "Subsolver");
        argv[3] = strdup(arg.c_str());

        arg = "-strategy=" + std::to_string(env->settings->getSetting<int>("Cbc.Strategy", "Subsolver"));
        argv[4] = strdup(arg.c_str());

        // Cbc runs in deterministic mode if number of threads > 100
        if(env->settings->getSetting<bool>("Cbc.DeterministicParallelMode", "Subsolver"))
            arg = "-threads=" + std::to_string(env->settings->getSetting<int>("MIP.NumberOfThreads", "Dual") + 100);
        else
            arg = "-threads=" + std::to_string(env->settings->getSetting<int>("MIP.NumberOfThreads", "Dual"));

        argv[5] = strdup(arg.c_str());

        arg = "-cutoff=" + std::to_string(this->cutOff);
        argv[6] = strdup(arg.c_str());

        arg = "-sec=" + std::to_string(this->timeLimit);
        argv[7] = strdup(arg.c_str());

        argv[8] = strdup("-solve");
        argv[9] = strdup("-quit");

=======
            argv[3] = strdup("-autoscale=on");
        else
            argv[3] = strdup("-autoscale=off");

        arg = "-nodestrategy=" + env->settings->getSetting<std::string>("Cbc.NodeStrategy", "Subsolver");
        argv[4] = strdup(arg.c_str());

        if(env->settings->getSetting<bool>("Cbc.ParallelMode", "Subsolver"))
            argv[5] = strdup("-parallelmode=deterministic");
        else
            argv[5] = strdup("-parallelmode=opportunistic");

        arg = "-scaling=" + env->settings->getSetting<std::string>("Cbc.Scaling", "Subsolver");
        argv[6] = strdup(arg.c_str());

        arg = "-strategy=" + std::to_string(env->settings->getSetting<int>("Cbc.Strategy", "Subsolver"));
        argv[7] = strdup(arg.c_str());

        arg = "-threads=" + std::to_string(env->settings->getSetting<int>("MIP.NumberOfThreads", "Dual"));
        argv[8] = strdup(arg.c_str());

        // Cbc has problems with too large cutoff values
        if(std::abs(this->cutOff) < 10e20)
            arg = "-cutoff=" + std::to_string(this->cutOff);
        else
            arg = "";
        argv[9] = strdup(arg.c_str());

        arg = "-sec=" + std::to_string(this->timeLimit);
        argv[10] = strdup(arg.c_str());

>>>>>>> 73559a85
        CbcMain1(numArguments, const_cast<const char**>(argv), *cbcModel);

        auto MIPSolutionStatus = getSolutionStatus();

        if(MIPSolutionStatus != E_ProblemSolutionStatus::Optimal)
        {
            env->output->outputDebug("        Could not repair the infeasible dual problem.");
            return (false);
        }

        auto solution = getVariableSolution(0);
        int numRepairs = 0;

        for(int i = 0; i < numConstraintsToRepair; i++)
        {
            double slackValue = solution[numOrigVariables + i];

            if(slackValue == 0.0)
                continue;

            double oldRHS = osiInterface->getRowUpper()[numOrigConstraints + i];
            osiInterface->setRowUpper(repairConstraints[i], oldRHS + 1.5 * slackValue);

            numRepairs++;

            env->output->outputDebug("        Constraint: " + osiInterface->getRowName(repairConstraints[i])
                + " repaired with infeasibility = " + std::to_string(1.5 * slackValue));
        }

        env->results->getCurrentIteration()->numberOfInfeasibilityRepairedConstraints = numRepairs;

        if(env->settings->getSetting<bool>("Debug.Enable", "Output"))
        {
            std::stringstream ss;
            ss << env->settings->getSetting<std::string>("Debug.Path", "Output");
            ss << "/lp";
            ss << env->results->getCurrentIteration()->iterationNumber - 1;
            ss << "repaired.lp";
            writeProblemToFile(ss.str());
        }

        if(numRepairs == 0)
        {
            env->output->outputDebug("        Could not repair the infeasible dual problem.");
            return (false);
        }

        env->output->outputDebug("        Number of constraints modified: " + std::to_string(numRepairs));

        cbcModel = std::make_unique<CbcModel>(*osiInterface);

        for(int i = numArguments - 1; i >= 0; --i)
            free(argv[i]);

        return (true);
    }
    catch(std::exception& e)
    {
        env->output->outputError("        Error when trying to repair infeasibility", e.what());
    }

    return (false);
}

int MIPSolverCbc::increaseSolutionLimit(int increment)
{
    this->solLimit += increment;

    this->setSolutionLimit(this->solLimit);

    return (this->solLimit);
}

void MIPSolverCbc::setSolutionLimit(long int limit) { this->solLimit = limit; }

int MIPSolverCbc::getSolutionLimit() { return (this->solLimit); }

void MIPSolverCbc::setTimeLimit(double seconds) { timeLimit = seconds; }

void MIPSolverCbc::setCutOff(double cutOff)
{
    if(cutOff == SHOT_DBL_MAX || cutOff == SHOT_DBL_MIN)
        return;

    double cutOffTol = env->settings->getSetting<double>("MIP.CutOff.Tolerance", "Dual");

    if(isMinimizationProblem)
    {
        this->cutOff = cutOff + cutOffTol;

        env->output->outputDebug("     Setting cutoff value to " + std::to_string(this->cutOff) + " for minimization.");
    }
    else
    {
        this->cutOff = -1 * (cutOff + cutOffTol);

        env->output->outputDebug(
            "     Setting cutoff value to " + std::to_string(cutOff + cutOffTol) + " for maximization.");
    }
}

void MIPSolverCbc::setCutOffAsConstraint([[maybe_unused]] double cutOff)
{
    if(cutOff == SHOT_DBL_MAX || cutOff == SHOT_DBL_MIN)
        return;

    try
    {
        if(!cutOffConstraintDefined)
        {
            if(isMinimizationProblem)
                osiInterface->addRow(objectiveLinearExpression, -osiInterface->getInfinity(), cutOff, "CUTOFF_C");
            else
                osiInterface->addRow(
                    objectiveLinearExpression, -osiInterface->getInfinity(), -1.0 * cutOff, "CUTOFF_C");

            cutOffConstraintDefined = true;
            cutOffConstraintIndex = osiInterface->getNumRows() - 1;

            modelUpdated = true;
        }
        else
        {
            if(isMinimizationProblem)
            {
                osiInterface->setRowUpper(cutOffConstraintIndex, cutOff);

                env->output->outputDebug(
                    "        Setting cutoff constraint to " + Utilities::toString(cutOff) + " for minimization.");
            }
            else
            {
                osiInterface->setRowUpper(cutOffConstraintIndex, -cutOff);

                env->output->outputDebug(
                    "        Setting cutoff constraint value to " + Utilities::toString(cutOff) + " for maximization.");
            }

            modelUpdated = true;
        }
    }
    catch(std::exception& e)
    {
        env->output->outputError("Error when setting cut off constraint value", e.what());
    }
}

void MIPSolverCbc::addMIPStart(VectorDouble point)
{
    std::vector<std::pair<std::string, double>> variableValues;

    for(int i = 0; i < env->problem->properties.numberOfVariables; i++)
    {
        std::pair<std::string, double> tmpPair;

        tmpPair.first = variableNames.at(i);
        tmpPair.second = point.at(i);

        variableValues.push_back(tmpPair);
    }

    for(auto& V : env->reformulatedProblem->auxiliaryVariables)
    {
        std::pair<std::string, double> tmpPair;

        tmpPair.first = V->name;
        tmpPair.second = V->calculate(point);

        variableValues.push_back(tmpPair);
    }

    if(env->reformulatedProblem->auxiliaryObjectiveVariable)
    {
        std::pair<std::string, double> tmpPair;

        tmpPair.first = env->reformulatedProblem->auxiliaryObjectiveVariable->name;

        if(isMinimizationProblem)
            tmpPair.second = env->reformulatedProblem->auxiliaryObjectiveVariable->calculate(point);
        else
            tmpPair.second = -1.0 * env->reformulatedProblem->auxiliaryObjectiveVariable->calculate(point);

        variableValues.push_back(tmpPair);
    }

    MIPStarts.push_back(variableValues);
}

void MIPSolverCbc::writeProblemToFile(std::string filename)
{
    try
    {
        osiInterface->writeLp(filename.c_str(), "");
    }
    catch(std::exception& e)
    {
        env->output->outputError("Error when saving model to file in Cbc", e.what());
    }
}

double MIPSolverCbc::getObjectiveValue(int solIdx)
{
    bool isMIP = getDiscreteVariableStatus();

    if(!isMIP && solIdx > 0) // LP problems only have one solution!
    {
        env->output->outputError(
            "Cannot obtain solution with index " + std::to_string(solIdx) + " in Cbc since the problem is LP/QP!");

        return (NAN);
    }

    double objectiveValue = NAN;

    // Cannot trust Cbc to give the correct sign of the objective back se we recalculate it
    try
    {
        auto variableSolution = getVariableSolution(solIdx);
        double factor = (isMinimizationProblem) ? 1.0 : -1.0;

        objectiveValue = factor * coinModel->objectiveOffset();

        for(int i = 0; i < objectiveLinearExpression.getNumElements(); i++)
        {
            objectiveValue += factor * objectiveLinearExpression.getElements()[i]
                * variableSolution[objectiveLinearExpression.getIndices()[i]];
        }
    }
    catch(std::exception& e)
    {
        env->output->outputError(
            "Error when obtaining objective value for solution index " + std::to_string(solIdx) + " in Cbc", e.what());
    }

    return (objectiveValue);
}

void MIPSolverCbc::deleteMIPStarts() { MIPStarts.clear(); }

bool MIPSolverCbc::createIntegerCut(VectorInteger& binaryIndexesOnes, VectorInteger& binaryIndexesZeroes)
{
    try
    {
        int numConstraintsBefore = osiInterface->getNumRows();
        CoinPackedVector cut;

        for(int I : binaryIndexesOnes)
        {
            cut.insert(I, 1.0);
        }

        for(int I : binaryIndexesZeroes)
        {
            cut.insert(I, -1.0);
        }

        osiInterface->addRow(cut, -osiInterface->getInfinity(), binaryIndexesOnes.size() - 1.0,
            fmt::format("IC_{}", integerCuts.size()));

        if(osiInterface->getNumRows() > numConstraintsBefore)
        {
            integerCuts.push_back(osiInterface->getNumRows() - 1);
            env->solutionStatistics.numberOfIntegerCuts++;
        }
        else
        {
            env->output->outputInfo("        Integer cut not added by Cbc");
            return (false);
        }
    }
    catch(CoinError& e)
    {
        env->output->outputError("Error when adding term to integer cut in Cbc: ", e.message());
        return (false);
    }
    catch(std::exception& e)
    {
        env->output->outputError("Error when adding term to integer cut in Cbc: ", e.what());
        return (false);
    }

    return (true);
}

VectorDouble MIPSolverCbc::getVariableSolution(int solIdx)
{
    bool isMIP = getDiscreteVariableStatus();
    int numVar = cbcModel->getNumCols();
    VectorDouble solution(numVar);

    try
    {
        if(isMIP)
        {
            auto tmpSol = cbcModel->savedSolution(solIdx);
            for(int i = 0; i < numVar; i++)
            {
                solution.at(i) = tmpSol[i];
            }
        }
        else
        {
            auto tmpSol = cbcModel->bestSolution();

            for(int i = 0; i < numVar; i++)
            {
                solution.at(i) = tmpSol[i];
            }
        }
    }
    catch(std::exception& e)
    {
        env->output->outputError(
            "Error when reading solution with index " + std::to_string(solIdx) + " in Cbc", e.what());
    }
    return (solution);
}

int MIPSolverCbc::getNumberOfSolutions()
{
    int numSols = 0;

    try
    {
        numSols = cbcModel->numberSavedSolutions();
    }
    catch(std::exception& e)
    {
        env->output->outputError("Error when obtaining number of solutions in Cbc", e.what());
    }

    return (numSols);
}

void MIPSolverCbc::fixVariable(int varIndex, double value) { updateVariableBound(varIndex, value, value); }

void MIPSolverCbc::updateVariableBound(int varIndex, double lowerBound, double upperBound)
{
    auto currentVariableBounds = getCurrentVariableBounds(varIndex);

    if(currentVariableBounds.first == lowerBound && currentVariableBounds.second == upperBound)
        return;

    try
    {
        osiInterface->setColBounds(varIndex, lowerBound, upperBound);
    }
    catch(std::exception& e)
    {
        env->output->outputError(
            "Error when updating variable bounds for variable index" + std::to_string(varIndex) + " in Cbc", e.what());
    }
}

void MIPSolverCbc::updateVariableLowerBound(int varIndex, double lowerBound)
{
    auto currentVariableBounds = getCurrentVariableBounds(varIndex);

    if(currentVariableBounds.first == lowerBound)
        return;

    try
    {
        osiInterface->setColLower(varIndex, lowerBound);
    }
    catch(std::exception& e)
    {
        env->output->outputError(
            "Error when updating variable bounds for variable index" + std::to_string(varIndex) + " in Cbc", e.what());
    }
}

void MIPSolverCbc::updateVariableUpperBound(int varIndex, double upperBound)
{
    auto currentVariableBounds = getCurrentVariableBounds(varIndex);

    if(currentVariableBounds.second == upperBound)
        return;

    try
    {
        osiInterface->setColUpper(varIndex, upperBound);
    }
    catch(std::exception& e)
    {
        env->output->outputError(
            "Error when updating variable bounds for variable index" + std::to_string(varIndex) + " in Cbc", e.what());
    }
}

PairDouble MIPSolverCbc::getCurrentVariableBounds(int varIndex)
{
    PairDouble tmpBounds;

    try
    {
        tmpBounds.first = osiInterface->getColLower()[varIndex];
        tmpBounds.second = osiInterface->getColUpper()[varIndex];
    }
    catch(std::exception& e)
    {
        env->output->outputError(
            "Error when obtaining variable bounds for variable index" + std::to_string(varIndex) + " in Cbc", e.what());
    }

    return (tmpBounds);
}

bool MIPSolverCbc::supportsQuadraticObjective() { return (false); }

bool MIPSolverCbc::supportsQuadraticConstraints() { return (false); }

double MIPSolverCbc::getUnboundedVariableBoundValue() { return (1e+50); }

double MIPSolverCbc::getDualObjectiveValue()
{
    bool isMIP = getDiscreteVariableStatus();
    double objVal = (isMinimizationProblem ? SHOT_DBL_MIN : SHOT_DBL_MAX);

    try
    {
        if(isMIP)
        {
            objVal = cbcModel->getBestPossibleObjValue();
            if(!isMinimizationProblem)
                objVal *= -1.0;
        }
        else if(getSolutionStatus() == E_ProblemSolutionStatus::Optimal)
        {
            objVal = getObjectiveValue();
        }
    }
    catch(std::exception& e)
    {
        env->output->outputError("Error when obtaining dual objective value in Cbc", e.what());
    }

    return (objVal);
}

std::pair<VectorDouble, VectorDouble> MIPSolverCbc::presolveAndGetNewBounds()
{
    return (std::make_pair(variableLowerBounds, variableUpperBounds));
}

void MIPSolverCbc::writePresolvedToFile([[maybe_unused]] std::string filename)
{
    // Not implemented
}

void MIPSolverCbc::checkParameters()
{
    // Check if Cbc has been compiled with support for multiple threads
    if(!cbcModel->haveMultiThreadSupport())
    {
        env->settings->updateSetting("MIP.NumberOfThreads", "Dual", 1);
    }

    // For stability
    env->settings->updateSetting("Tolerance.TrustLinearConstraintValues", "Primal", false);
}

int MIPSolverCbc::getNumberOfExploredNodes()
{
    try
    {
        return (cbcModel->getNodeCount());
    }
    catch(std::exception& e)
    {
        env->output->outputError("Error when getting number of explored nodes", e.what());
        return 0;
    }
}

std::string MIPSolverCbc::getSolverVersion() { return (CBC_VERSION); }
} // namespace SHOT<|MERGE_RESOLUTION|>--- conflicted
+++ resolved
@@ -680,23 +680,12 @@
 
         cachedSolutionHasChanged = true;
 
-<<<<<<< HEAD
         const int numArguments = 10;
         char* argv[numArguments];
         std::string arg;
-=======
-        const int numArguments = 11;
-        char* argv[numArguments];
-        std::string arg;
-
-        argv[0] = strdup("");
-        argv[1] = strdup("-solve");
-        argv[2] = strdup("-quit");
->>>>>>> 73559a85
 
         argv[0] = strdup("");
         if(env->settings->getSetting<bool>("Cbc.AutoScale", "Subsolver"))
-<<<<<<< HEAD
             argv[1] = strdup("-autoscale=on");
         else
             argv[1] = strdup("-autoscale=off");
@@ -727,39 +716,6 @@
         argv[8] = strdup("-solve");
         argv[9] = strdup("-quit");
 
-=======
-            argv[3] = strdup("-autoscale=on");
-        else
-            argv[3] = strdup("-autoscale=off");
-
-        arg = "-nodestrategy=" + env->settings->getSetting<std::string>("Cbc.NodeStrategy", "Subsolver");
-        argv[4] = strdup(arg.c_str());
-
-        if(env->settings->getSetting<bool>("Cbc.ParallelMode", "Subsolver"))
-            argv[5] = strdup("-parallelmode=deterministic");
-        else
-            argv[5] = strdup("-parallelmode=opportunistic");
-
-        arg = "-scaling=" + env->settings->getSetting<std::string>("Cbc.Scaling", "Subsolver");
-        argv[6] = strdup(arg.c_str());
-
-        arg = "-strategy=" + std::to_string(env->settings->getSetting<int>("Cbc.Strategy", "Subsolver"));
-        argv[7] = strdup(arg.c_str());
-
-        arg = "-threads=" + std::to_string(env->settings->getSetting<int>("MIP.NumberOfThreads", "Dual"));
-        argv[8] = strdup(arg.c_str());
-
-        // Cbc has problems with too large cutoff values
-        if(std::abs(this->cutOff) < 10e20)
-            arg = "-cutoff=" + std::to_string(this->cutOff);
-        else
-            arg = "";
-        argv[9] = strdup(arg.c_str());
-
-        arg = "-sec=" + std::to_string(this->timeLimit);
-        argv[10] = strdup(arg.c_str());
-
->>>>>>> 73559a85
         CbcMain1(numArguments, const_cast<const char**>(argv), *cbcModel);
 
         auto MIPSolutionStatus = getSolutionStatus();
